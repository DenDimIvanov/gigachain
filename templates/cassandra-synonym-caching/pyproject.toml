[tool.poetry]
name = "cassandra-synonym-caching"
version = "0.0.1"
description = "LLM caching backed by Apache Cassandra® or Astra DB"
authors = [
    "Stefano Lottini <stefano.lottini@datastax.com>",
]
readme = "README.md"

[tool.poetry.dependencies]
python = ">=3.8.1,<4.0"
gigachain = ">=0.0.325"
openai = "<2"
tiktoken = "^0.5.1"
cassio = "^0.1.3"

[tool.poetry.group.dev.dependencies]
<<<<<<< HEAD
gigachain-cli = ">=0.0.15"
=======
langchain-cli = ">=0.0.21"
>>>>>>> 023cb59e

[tool.gigaserve]
export_module = "cassandra_synonym_caching"
export_attr = "chain"

[tool.templates-hub]
use-case = "rag"
author = "DataStax"
integrations = ["OpenAI", "Cassandra"]
tags = ["vectordbs"]

[build-system]
requires = [
    "poetry-core",
]
build-backend = "poetry.core.masonry.api"<|MERGE_RESOLUTION|>--- conflicted
+++ resolved
@@ -15,15 +15,7 @@
 cassio = "^0.1.3"
 
 [tool.poetry.group.dev.dependencies]
-<<<<<<< HEAD
-gigachain-cli = ">=0.0.15"
-=======
 langchain-cli = ">=0.0.21"
->>>>>>> 023cb59e
-
-[tool.gigaserve]
-export_module = "cassandra_synonym_caching"
-export_attr = "chain"
 
 [tool.templates-hub]
 use-case = "rag"
