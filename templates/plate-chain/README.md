--- conflicted
+++ resolved
@@ -16,11 +16,7 @@
 To utilize plate-chain, you must have the LangChain CLI installed:
 
 ```shell
-<<<<<<< HEAD
-pip install -U "gigachain-cli[serve]"
-=======
-pip install -U langchain-cli
->>>>>>> ff87f4b4
+pip install -U gigachain-cli
 ```
 
 Creating a new LangChain project and installing plate-chain as the only package can be done with:
