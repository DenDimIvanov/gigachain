[tool.poetry]
name = "neo4j-advanced-rag"
version = "0.1.0"
description = "Balance precise embeddings and context retention with advanced strategies"
authors = [
    "Tomaz Bratanic <tomaz.bratanic@neo4j.com>",
]
readme = "README.md"

[tool.poetry.dependencies]
python = ">=3.8.1,<4.0"
gigachain = ">=0.0.325"
tiktoken = "^0.5.1"
openai = "<2"
neo4j = "^5.14.0"

<<<<<<< HEAD
[tool.gigaserve]
=======
[tool.poetry.group.dev.dependencies]
langchain-cli = ">=0.0.21"

[tool.langserve]
>>>>>>> 023cb59e
export_module = "neo4j_advanced_rag"
export_attr = "chain"

[tool.templates-hub]
use-case = "rag"
author = "Neo4j"
integrations = ["Neo4j", "OpenAI"]
tags = ["vectordb", "parent", "summarization"]

[build-system]
requires = [
    "poetry-core",
]
build-backend = "poetry.core.masonry.api"<|MERGE_RESOLUTION|>--- conflicted
+++ resolved
@@ -14,14 +14,10 @@
 openai = "<2"
 neo4j = "^5.14.0"
 
-<<<<<<< HEAD
-[tool.gigaserve]
-=======
 [tool.poetry.group.dev.dependencies]
 langchain-cli = ">=0.0.21"
 
 [tool.langserve]
->>>>>>> 023cb59e
 export_module = "neo4j_advanced_rag"
 export_attr = "chain"
 
