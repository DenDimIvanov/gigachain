--- conflicted
+++ resolved
@@ -1,254 +1,4 @@
-<<<<<<< HEAD
-"""Prompt schema definition."""
-from __future__ import annotations
-
-from pathlib import Path
-from typing import Any, Dict, List, Literal, Optional, Union
-
-from langchain.prompts.base import (
-    DEFAULT_FORMATTER_MAPPING,
-    StringPromptTemplate,
-    check_valid_template,
-    get_template_variables,
-)
-from langchain.pydantic_v1 import root_validator
-
-
-class PromptTemplate(StringPromptTemplate):
-    """A prompt template for a language model.
-
-    A prompt template consists of a string template. It accepts a set of parameters
-    from the user that can be used to generate a prompt for a language model.
-
-    The template can be formatted using either f-strings (default) or jinja2 syntax.
-
-    *Security warning*: Prefer using `template_format="f-string"` instead of
-        `template_format="jinja2"`, or make sure to NEVER accept jinja2 templates
-        from untrusted sources as they may lead to arbitrary Python code execution.
-
-        As of LangChain 0.0.329, Jinja2 templates will be rendered using
-        Jinja2's SandboxedEnvironment by default. This sand-boxing should
-        be treated as a best-effort approach rather than a guarantee of security,
-        as it is an opt-out rather than opt-in approach.
-
-        Despite the sand-boxing, we recommend to never use jinja2 templates
-        from untrusted sources.
-
-    Example:
-
-        .. code-block:: python
-
-            from langchain.prompts import PromptTemplate
-
-            # Instantiation using from_template (recommended)
-            prompt = PromptTemplate.from_template("Say {foo}")
-            prompt.format(foo="bar")
-
-            # Instantiation using initializer
-            prompt = PromptTemplate(input_variables=["foo"], template="Say {foo}")
-    """
-
-    @property
-    def lc_attributes(self) -> Dict[str, Any]:
-        return {
-            "template_format": self.template_format,
-        }
-
-    input_variables: List[str]
-    """A list of the names of the variables the prompt template expects."""
-
-    template: str
-    """The prompt template."""
-
-    template_format: Union[Literal["f-string"], Literal["jinja2"]] = "f-string"
-    """The format of the prompt template. Options are: 'f-string', 'jinja2'."""
-
-    validate_template: bool = False
-    """Whether or not to try validating the template."""
-
-    def __add__(self, other: Any) -> PromptTemplate:
-        """Override the + operator to allow for combining prompt templates."""
-        # Allow for easy combining
-        if isinstance(other, PromptTemplate):
-            if self.template_format != "f-string":
-                raise ValueError(
-                    "Adding prompt templates only supported for f-strings."
-                )
-            if other.template_format != "f-string":
-                raise ValueError(
-                    "Adding prompt templates only supported for f-strings."
-                )
-            input_variables = list(
-                set(self.input_variables) | set(other.input_variables)
-            )
-            template = self.template + other.template
-            # If any do not want to validate, then don't
-            validate_template = self.validate_template and other.validate_template
-            partial_variables = {k: v for k, v in self.partial_variables.items()}
-            for k, v in other.partial_variables.items():
-                if k in partial_variables:
-                    raise ValueError("Cannot have same variable partialed twice.")
-                else:
-                    partial_variables[k] = v
-            return PromptTemplate(
-                template=template,
-                input_variables=input_variables,
-                partial_variables=partial_variables,
-                template_format="f-string",
-                validate_template=validate_template,
-            )
-        elif isinstance(other, str):
-            prompt = PromptTemplate.from_template(other)
-            return self + prompt
-        else:
-            raise NotImplementedError(f"Unsupported operand type for +: {type(other)}")
-
-    @property
-    def _prompt_type(self) -> str:
-        """Return the prompt type key."""
-        return "prompt"
-
-    def format(self, **kwargs: Any) -> str:
-        """Format the prompt with the inputs.
-
-        Args:
-            kwargs: Any arguments to be passed to the prompt template.
-
-        Returns:
-            A formatted string.
-
-        Example:
-
-            .. code-block:: python
-
-                prompt.format(variable1="foo")
-        """
-        kwargs = self._merge_partial_and_user_variables(**kwargs)
-        return DEFAULT_FORMATTER_MAPPING[self.template_format](self.template, **kwargs)
-
-    @root_validator()
-    def template_is_valid(cls, values: Dict) -> Dict:
-        """Check that template and input variables are consistent."""
-        if values["validate_template"]:
-            all_inputs = values["input_variables"] + list(values["partial_variables"])
-            check_valid_template(
-                values["template"], values["template_format"], all_inputs
-            )
-        elif values.get("template_format"):
-            values["input_variables"] = [
-                var
-                for var in get_template_variables(
-                    values["template"], values["template_format"]
-                )
-                if var not in values["partial_variables"]
-            ]
-        return values
-
-    @classmethod
-    def from_examples(
-        cls,
-        examples: List[str],
-        suffix: str,
-        input_variables: List[str],
-        example_separator: str = "\n\n",
-        prefix: str = "",
-        **kwargs: Any,
-    ) -> PromptTemplate:
-        """Take examples in list format with prefix and suffix to create a prompt.
-
-        Intended to be used as a way to dynamically create a prompt from examples.
-
-        Args:
-            examples: List of examples to use in the prompt.
-            suffix: String to go after the list of examples. Should generally
-                set up the user's input.
-            input_variables: A list of variable names the final prompt template
-                will expect.
-            example_separator: The separator to use in between examples. Defaults
-                to two new line characters.
-            prefix: String that should go before any examples. Generally includes
-                examples. Default to an empty string.
-
-        Returns:
-            The final prompt generated.
-        """
-        template = example_separator.join([prefix, *examples, suffix])
-        return cls(input_variables=input_variables, template=template, **kwargs)
-
-    @classmethod
-    def from_file(
-        cls, template_file: Union[str, Path], input_variables: List[str], **kwargs: Any
-    ) -> PromptTemplate:
-        """Load a prompt from a file.
-
-        Args:
-            template_file: The path to the file containing the prompt template.
-            input_variables: A list of variable names the final prompt template
-                will expect.
-
-        Returns:
-            The prompt loaded from the file.
-        """
-        with open(str(template_file), "r", encoding="utf-8") as f:
-            template = f.read()
-        return cls(input_variables=input_variables, template=template, **kwargs)
-
-    @classmethod
-    def from_template(
-        cls,
-        template: str,
-        *,
-        template_format: str = "f-string",
-        partial_variables: Optional[Dict[str, Any]] = None,
-        **kwargs: Any,
-    ) -> PromptTemplate:
-        """Load a prompt template from a template.
-
-        *Security warning*: Prefer using `template_format="f-string"` instead of
-            `template_format="jinja2"`, or make sure to NEVER accept jinja2 templates
-            from untrusted sources as they may lead to arbitrary Python code execution.
-
-            As of LangChain 0.0.329, Jinja2 templates will be rendered using
-            Jinja2's SandboxedEnvironment by default. This sand-boxing should
-            be treated as a best-effort approach rather than a guarantee of security,
-            as it is an opt-out rather than opt-in approach.
-
-            Despite the sand-boxing, we recommend to never use jinja2 templates
-            from untrusted sources.
-
-        Args:
-            template: The template to load.
-            template_format: The format of the template. Use `jinja2` for jinja2,
-                             and `f-string` or None for f-strings.
-            partial_variables: A dictionary of variables that can be used to partially
-                               fill in the template. For example, if the template is
-                              `"{variable1} {variable2}"`, and `partial_variables` is
-                              `{"variable1": "foo"}`, then the final prompt will be
-                              `"foo {variable2}"`.
-
-        Returns:
-            The prompt template loaded from the template.
-        """
-
-        input_variables = get_template_variables(template, template_format)
-        _partial_variables = partial_variables or {}
-
-        if _partial_variables:
-            input_variables = [
-                var for var in input_variables if var not in _partial_variables
-            ]
-
-        return cls(
-            input_variables=input_variables,
-            template=template,
-            template_format=template_format,
-            partial_variables=_partial_variables,
-            **kwargs,
-        )
-
-=======
 from langchain_core.prompts.prompt import PromptTemplate
->>>>>>> 16af2824
 
 # For backwards compatibility.
 Prompt = PromptTemplate
