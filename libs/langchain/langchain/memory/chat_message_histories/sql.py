--- conflicted
+++ resolved
@@ -1,6 +1,7 @@
 import json
 import logging
-from typing import List
+from abc import ABC, abstractmethod
+from typing import Any, List, Optional
 
 from sqlalchemy import Column, Integer, Text, create_engine
 
@@ -16,6 +17,25 @@
 from langchain.schema.messages import BaseMessage, _message_to_dict, messages_from_dict
 
 logger = logging.getLogger(__name__)
+
+
+class BaseMessageConverter(ABC):
+    """The class responsible for converting BaseMessage to your SQLAlchemy model."""
+
+    @abstractmethod
+    def from_sql_model(self, sql_message: Any) -> BaseMessage:
+        """Convert a SQLAlchemy model to a BaseMessage instance."""
+        raise NotImplementedError
+
+    @abstractmethod
+    def to_sql_model(self, message: BaseMessage, session_id: str) -> Any:
+        """Convert a BaseMessage instance to a SQLAlchemy model."""
+        raise NotImplementedError
+
+    @abstractmethod
+    def get_sql_model_class(self) -> Any:
+        """Get the SQLAlchemy model class."""
+        raise NotImplementedError
 
 
 def create_message_model(table_name, DynamicBase):  # type: ignore
@@ -41,6 +61,24 @@
     return Message
 
 
+class DefaultMessageConverter(BaseMessageConverter):
+    """The default message converter for SQLChatMessageHistory."""
+
+    def __init__(self, table_name: str):
+        self.model_class = create_message_model(table_name, declarative_base())
+
+    def from_sql_model(self, sql_message: Any) -> BaseMessage:
+        return messages_from_dict([json.loads(sql_message.message)])[0]
+
+    def to_sql_model(self, message: BaseMessage, session_id: str) -> Any:
+        return self.model_class(
+            session_id=session_id, message=json.dumps(_message_to_dict(message))
+        )
+
+    def get_sql_model_class(self) -> Any:
+        return self.model_class
+
+
 class SQLChatMessageHistory(BaseChatMessageHistory):
     """Chat message history stored in an SQL database."""
 
@@ -49,29 +87,28 @@
         session_id: str,
         connection_string: str,
         table_name: str = "message_store",
+        session_id_field_name: str = "session_id",
+        custom_message_converter: Optional[BaseMessageConverter] = None,
     ):
-        self.table_name = table_name
         self.connection_string = connection_string
         self.engine = create_engine(connection_string, echo=False)
+        self.session_id_field_name = session_id_field_name
+        self.converter = custom_message_converter or DefaultMessageConverter(table_name)
+        self.sql_model_class = self.converter.get_sql_model_class()
+        if not hasattr(self.sql_model_class, session_id_field_name):
+            raise ValueError("SQL model class must have session_id column")
         self._create_table_if_not_exists()
 
         self.session_id = session_id
         self.Session = sessionmaker(self.engine)
 
     def _create_table_if_not_exists(self) -> None:
-        DynamicBase = declarative_base()
-        self.Message = create_message_model(self.table_name, DynamicBase)
-        # Create all does the check for us in case the table exists.
-        DynamicBase.metadata.create_all(self.engine)
+        self.sql_model_class.metadata.create_all(self.engine)
 
     @property
     def messages(self) -> List[BaseMessage]:  # type: ignore
         """Retrieve all messages from db"""
         with self.Session() as session:
-<<<<<<< HEAD
-            result = session.query(self.Message).where(
-                self.Message.session_id == self.session_id
-=======
             result = (
                 session.query(self.sql_model_class)
                 .where(
@@ -79,24 +116,24 @@
                     == self.session_id
                 )
                 .order_by(self.sql_model_class.id.asc())
->>>>>>> 88a02076
             )
-            items = [json.loads(record.message) for record in result]
-            messages = messages_from_dict(items)
+            messages = []
+            for record in result:
+                messages.append(self.converter.from_sql_model(record))
             return messages
 
     def add_message(self, message: BaseMessage) -> None:
         """Append the message to the record in db"""
         with self.Session() as session:
-            jsonstr = json.dumps(_message_to_dict(message))
-            session.add(self.Message(session_id=self.session_id, message=jsonstr))
+            session.add(self.converter.to_sql_model(message, self.session_id))
             session.commit()
 
     def clear(self) -> None:
         """Clear session memory from db"""
 
         with self.Session() as session:
-            session.query(self.Message).filter(
-                self.Message.session_id == self.session_id
+            session.query(self.sql_model_class).filter(
+                getattr(self.sql_model_class, self.session_id_field_name)
+                == self.session_id
             ).delete()
             session.commit()