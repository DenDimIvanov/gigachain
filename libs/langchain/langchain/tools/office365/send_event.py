--- conflicted
+++ resolved
@@ -3,90 +3,4 @@
     SendEventSchema,
 )
 
-<<<<<<< HEAD
-Free, but setup is required. See link below.
-https://learn.microsoft.com/en-us/graph/auth/
-"""
-
-from datetime import datetime as dt
-from typing import List, Optional, Type
-
-from langchain_core.pydantic_v1 import BaseModel, Field
-
-from langchain.callbacks.manager import CallbackManagerForToolRun
-from langchain.tools.office365.base import O365BaseTool
-from langchain.tools.office365.utils import UTC_FORMAT
-
-
-class SendEventSchema(BaseModel):
-    """Input for CreateEvent Tool."""
-
-    body: str = Field(
-        ...,
-        description="The message body to include in the event.",
-    )
-    attendees: List[str] = Field(
-        ...,
-        description="The list of attendees for the event.",
-    )
-    subject: str = Field(
-        ...,
-        description="The subject of the event.",
-    )
-    start_datetime: str = Field(
-        description=" The start datetime for the event in the following format: "
-        ' YYYY-MM-DDTHH:MM:SS±hh:mm, where "T" separates the date and time '
-        " components, and the time zone offset is specified as ±hh:mm. "
-        ' For example: "2023-06-09T10:30:00+03:00" represents June 9th, '
-        " 2023, at 10:30 AM in a time zone with a positive offset of 3 "
-        " hours from Coordinated Universal Time (UTC).",
-    )
-    end_datetime: str = Field(
-        description=" The end datetime for the event in the following format: "
-        ' YYYY-MM-DDTHH:MM:SS±hh:mm, where "T" separates the date and time '
-        " components, and the time zone offset is specified as ±hh:mm. "
-        ' For example: "2023-06-09T10:30:00+03:00" represents June 9th, '
-        " 2023, at 10:30 AM in a time zone with a positive offset of 3 "
-        " hours from Coordinated Universal Time (UTC).",
-    )
-
-
-class O365SendEvent(O365BaseTool):
-    """Tool for sending calendar events in Office 365."""
-
-    name: str = "send_event"
-    description: (
-        str
-    ) = "Use this tool to create and send an event with the provided event fields."
-    args_schema: Type[SendEventSchema] = SendEventSchema
-
-    def _run(
-        self,
-        body: str,
-        attendees: List[str],
-        subject: str,
-        start_datetime: str,
-        end_datetime: str,
-        run_manager: Optional[CallbackManagerForToolRun] = None,
-    ) -> str:
-        # Get calendar object
-        schedule = self.account.schedule()
-        calendar = schedule.get_default_calendar()
-
-        event = calendar.new_event()
-
-        event.body = body
-        event.subject = subject
-        event.start = dt.strptime(start_datetime, UTC_FORMAT)
-        event.end = dt.strptime(end_datetime, UTC_FORMAT)
-        for attendee in attendees:
-            event.attendees.add(attendee)
-
-        # TO-DO: Look into PytzUsageWarning
-        event.save()
-
-        output = "Event sent: " + str(event)
-        return output
-=======
-__all__ = ["SendEventSchema", "O365SendEvent"]
->>>>>>> b9ef92f2
+__all__ = ["SendEventSchema", "O365SendEvent"]