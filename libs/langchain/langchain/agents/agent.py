--- conflicted
+++ resolved
@@ -369,9 +369,6 @@
         intermediate_steps: List[Tuple[AgentAction, str]],
         callbacks: Callbacks = None,
         **kwargs: Any,
-<<<<<<< HEAD
-    ) -> Union[List[AgentAction], AgentFinish,]:
-=======
     ) -> Union[AgentAction, AgentFinish]:
         """Given input, decided what to do.
 
@@ -393,10 +390,7 @@
         intermediate_steps: List[Tuple[AgentAction, str]],
         callbacks: Callbacks = None,
         **kwargs: Any,
-    ) -> Union[
-        AgentAction,
-        AgentFinish,
-    ]:
+    ) -> Union[AgentAction, AgentFinish,]:
         """Given input, decided what to do.
 
         Args:
@@ -445,11 +439,7 @@
         intermediate_steps: List[Tuple[AgentAction, str]],
         callbacks: Callbacks = None,
         **kwargs: Any,
-    ) -> Union[
-        List[AgentAction],
-        AgentFinish,
-    ]:
->>>>>>> fe7b40cb
+    ) -> Union[List[AgentAction], AgentFinish,]:
         """Given input, decided what to do.
 
         Args:
