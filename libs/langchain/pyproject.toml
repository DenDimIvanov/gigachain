--- conflicted
+++ resolved
@@ -1,11 +1,6 @@
 [tool.poetry]
-<<<<<<< HEAD
 name = "gigachain"
-version = "0.0.294"
-=======
-name = "langchain"
 version = "0.0.299"
->>>>>>> ee8653f6
 description = "Building applications with LLMs through composability"
 authors = []
 license = "MIT"
