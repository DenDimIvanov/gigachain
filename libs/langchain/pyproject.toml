--- conflicted
+++ resolved
@@ -1,11 +1,6 @@
 [tool.poetry]
-<<<<<<< HEAD
 name = "gigachain"
-version = "0.0.309"
-=======
-name = "langchain"
 version = "0.0.314"
->>>>>>> ece22b6b
 description = "Building applications with LLMs through composability"
 authors = []
 license = "MIT"
@@ -145,13 +140,10 @@
 timescale-vector = {version = "^0.0.1", optional = true}
 typer = {version= "^0.9.0", optional = true}
 anthropic = {version = "^0.3.11", optional = true}
-<<<<<<< HEAD
 gigachat = "^0.1.3"
-=======
 aiosqlite = {version = "^0.19.0", optional = true}
 rspace_client = {version = "^2.5.0", optional = true}
 upstash-redis = {version = "^0.15.0", optional = true}
->>>>>>> ece22b6b
 
 
 [tool.poetry.group.test.dependencies]
