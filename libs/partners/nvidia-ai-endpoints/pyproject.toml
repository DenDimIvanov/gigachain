--- conflicted
+++ resolved
@@ -12,11 +12,7 @@
 
 [tool.poetry.dependencies]
 python = ">=3.8.1,<4.0"
-<<<<<<< HEAD
-gigachain-core = "^0.1.0"
-=======
-langchain-core = "^0.1"
->>>>>>> fc1617c4
+gigachain-core = "^0.1"
 aiohttp = "^3.9.1"
 
 [tool.poetry.group.test]
