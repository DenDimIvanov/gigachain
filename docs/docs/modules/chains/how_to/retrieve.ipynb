{
 "cells": [
  {
   "cell_type": "code",
   "execution_count": 1,
   "metadata": {},
   "outputs": [],
   "source": [
    "# !pip install gigachain faiss-cpu sentence-transformers sentencepiece rank_bm25 datasets --quiet"
   ]
  },
  {
   "cell_type": "code",
   "execution_count": 1,
   "metadata": {},
   "outputs": [],
   "source": [
    "import datasets\n",
<<<<<<< HEAD
    "from langchain.docstore.document import Document\n",
=======
    "from langchain_core.documents import Document\n",
>>>>>>> ad272aa4
    "from langchain.embeddings import HuggingFaceEmbeddings\n",
    "from langchain.retrievers import BM25Retriever, EnsembleRetriever\n",
    "from langchain.vectorstores.faiss import FAISS"
   ]
  },
  {
   "attachments": {},
   "cell_type": "markdown",
   "metadata": {},
   "source": [
    "## Данные"
   ]
  },
  {
   "attachments": {},
   "cell_type": "markdown",
   "metadata": {},
   "source": [
    "Загрузим Question Answering датасет на русском языке - [SberQuAD](https://huggingface.co/datasets/sberquad).\n",
    "\n",
    "Каждая запись содержит несколько полей, из которых нам нужны будут только 2:\n",
    "- **question** - неструктурированный запрос или обычный вопрос;\n",
    "- **contex** - релевантный этому вопросу параграф из базы знаний (пассаж)."
   ]
  },
  {
   "cell_type": "code",
   "execution_count": 3,
   "metadata": {},
   "outputs": [
    {
     "data": {
      "text/plain": [
       "{'id': 62310,\n",
       " 'title': 'SberChallenge',\n",
       " 'context': 'В протерозойских отложениях органические остатки встречаются намного чаще, чем в архейских. Они представлены известковыми выделениями сине-зелёных водорослей, ходами червей, остатками кишечнополостных. Кроме известковых водорослей, к числу древнейших растительных остатков относятся скопления графито-углистого вещества, образовавшегося в результате разложения Corycium enigmaticum. В кремнистых сланцах железорудной формации Канады найдены нитевидные водоросли, грибные нити и формы, близкие современным кокколитофоридам. В железистых кварцитах Северной Америки и Сибири обнаружены железистые продукты жизнедеятельности бактерий.',\n",
       " 'question': 'чем представлены органические остатки?',\n",
       " 'answers': {'text': ['известковыми выделениями сине-зелёных водорослей'],\n",
       "  'answer_start': [109]}}"
      ]
     },
     "execution_count": 3,
     "metadata": {},
     "output_type": "execute_result"
    }
   ],
   "source": [
    "ds = datasets.load_dataset(\"sberquad\")\n",
    "ds[\"train\"][0]"
   ]
  },
  {
   "cell_type": "code",
   "execution_count": 4,
   "metadata": {},
   "outputs": [],
   "source": [
    "validation_ds = ds[\"validation\"]\n",
    "documents = [\n",
    "    Document(page_content=context) for context in set(validation_ds[\"context\"])\n",
    "]"
   ]
  },
  {
   "attachments": {},
   "cell_type": "markdown",
   "metadata": {},
   "source": [
    "## Ретривал"
   ]
  },
  {
   "attachments": {},
   "cell_type": "markdown",
   "metadata": {},
   "source": [
    "Наша задача - среди всех возможных пассажей найти наиболее подходящий вопросу, чтобы на основе него ГигаЧат смог дать максимально точный ответ.\n",
    "\n",
    "Для этой задачи существует множество обёрток различных retrieval подходов внутри пакета `langchain.retrievers`. Попробуем найти наиболее точный для наших данных"
   ]
  },
  {
   "attachments": {},
   "cell_type": "markdown",
   "metadata": {},
   "source": [
    "### Эмбеддинг модель"
   ]
  },
  {
   "attachments": {},
   "cell_type": "markdown",
   "metadata": {},
   "source": [
    "Попробуем использовать нейросетевой ретривер (эмбеддер) с векторной базой данных.\n",
    "\n",
    "В качестве эмбеддингов возьмём специализированную мультиязычную модель [intfloat/multilingual-e5-base](https://huggingface.co/intfloat/multilingual-e5-base). Модель требует использовать различные префиксы для запросов и пассажей, поэтому создадим свой класс `HuggingFaceE5Embeddings` под эту логику, немного переопределив стандартный класс `langchain.embeddings.HuggingFaceEmbeddings`.\n",
    "\n",
    "Вы можете попробовать использовать любую энкодер модель для вашей задачи. Для русского языка существует открытый бенчмарк энкодеров предложений [avidale/encodechka](https://github.com/avidale/encodechka#лидерборд), который содержит отдельный лидерборд для ранжирования. Также можете посмотреть специализированный мультиязычный лидерборд [MTEB](https://huggingface.co/spaces/mteb/leaderboard)"
   ]
  },
  {
   "cell_type": "code",
   "execution_count": 5,
   "metadata": {},
   "outputs": [],
   "source": [
    "from typing import Any, Coroutine, List\n",
    "\n",
    "\n",
    "class HuggingFaceE5Embeddings(HuggingFaceEmbeddings):\n",
    "    def embed_query(self, text: str) -> List[float]:\n",
    "        text = f\"query: {text}\"\n",
    "        return super().embed_query(text)\n",
    "\n",
    "    def embed_documents(self, texts: List[str]) -> List[List[float]]:\n",
    "        texts = [f\"passage: {text}\" for text in texts]\n",
    "        return super().embed_documents(texts)\n",
    "\n",
    "    async def aembed_query(self, text: str) -> Coroutine[Any, Any, List[float]]:\n",
    "        text = f\"query: {text}\"\n",
    "        return await super().aembed_query(text)\n",
    "\n",
    "    async def aembed_documents(\n",
    "        self, texts: List[str]\n",
    "    ) -> Coroutine[Any, Any, List[List[float]]]:\n",
    "        texts = [f\"passage: {text}\" for text in texts]\n",
    "        return await super().aembed_documents(texts)"
   ]
  },
  {
   "cell_type": "code",
   "execution_count": 6,
   "metadata": {},
   "outputs": [],
   "source": [
    "embedding = HuggingFaceE5Embeddings(model_name=\"intfloat/multilingual-e5-base\")"
   ]
  },
  {
   "attachments": {},
   "cell_type": "markdown",
   "metadata": {},
   "source": [
    "А в качестве векторной базы данных используем [faiss](https://faiss.ai/), как самое популярное и простое решение для подобных задач. При создании экземпляра векторной БД для каждого документа считается его векторное представление, поиск по которому и происходит при каждом запросе - вся база данных ранжируется по степени релевантности входному запросу. В результате `embedding_retriever` вернёт `k = 5` самых подходящих пассажей.\n",
    "\n",
    "GigaChain, как и Langchain, предоставляет большое количество интерфейсов под все самые популярные векторные БД, полный список можно найти на [странице документации](https://python.langchain.com/docs/integrations/vectorstores)."
   ]
  },
  {
   "cell_type": "code",
   "execution_count": 7,
   "metadata": {},
   "outputs": [],
   "source": [
    "faiss_db = FAISS.from_documents(documents, embedding=embedding)"
   ]
  },
  {
   "cell_type": "code",
   "execution_count": 8,
   "metadata": {},
   "outputs": [],
   "source": [
    "embedding_retriever = faiss_db.as_retriever(search_kwargs={\"k\": 5})"
   ]
  },
  {
   "cell_type": "code",
   "execution_count": 9,
   "metadata": {},
   "outputs": [
    {
     "name": "stderr",
     "output_type": "stream",
     "text": [
      "Map: 100%|██████████| 5036/5036 [08:03<00:00, 10.42 examples/s]\n"
     ]
    },
    {
     "data": {
      "text/plain": [
       "Dataset({\n",
       "    features: ['id', 'title', 'context', 'question', 'answers', 'embedding_retrieved'],\n",
       "    num_rows: 5036\n",
       "})"
      ]
     },
     "execution_count": 9,
     "metadata": {},
     "output_type": "execute_result"
    }
   ],
   "source": [
    "validation_ds = validation_ds.map(\n",
    "    lambda x: {\n",
    "        \"embedding_retrieved\": [\n",
    "            passage.page_content\n",
    "            for passage in embedding_retriever.get_relevant_documents(x[\"question\"])\n",
    "        ]\n",
    "    }\n",
    ")\n",
    "validation_ds"
   ]
  },
  {
   "attachments": {},
   "cell_type": "markdown",
   "metadata": {},
   "source": [
    "В качестве целевой метрики используем точность нахождения целевого пассажа среди топ-5 отранжированных"
   ]
  },
  {
   "cell_type": "code",
   "execution_count": 10,
   "metadata": {},
   "outputs": [],
   "source": [
    "def acc_top(dataset: datasets.Dataset, right_column: str, answer_column: str) -> float:\n",
    "    temp_dataset = dataset.map(\n",
    "        lambda x: {\"is_right_retrieved\": x[right_column] in x[answer_column]}\n",
    "    )\n",
    "    return sum(temp_dataset[\"is_right_retrieved\"]) / len(temp_dataset)"
   ]
  },
  {
   "cell_type": "code",
   "execution_count": 11,
   "metadata": {},
   "outputs": [
    {
     "name": "stderr",
     "output_type": "stream",
     "text": [
      "Map: 100%|██████████| 5036/5036 [00:01<00:00, 3481.41 examples/s]\n"
     ]
    },
    {
     "data": {
      "text/plain": [
       "0.9116362192216044"
      ]
     },
     "execution_count": 11,
     "metadata": {},
     "output_type": "execute_result"
    }
   ],
   "source": [
    "acc_top(validation_ds, \"context\", \"embedding_retrieved\")"
   ]
  },
  {
   "attachments": {},
   "cell_type": "markdown",
   "metadata": {},
   "source": [
    "### BM25"
   ]
  },
  {
   "attachments": {},
   "cell_type": "markdown",
   "metadata": {},
   "source": [
    "Теперь попробуем оценить качество другого ретривала - [BM25](https://ru.wikipedia.org/wiki/Okapi_BM25)\n",
    "\n",
    "Попробуйте использовать токенизацию предложений на русском от библиотеки [natasha/razdel](https://github.com/natasha/razdel#usage), [aatimofeev/spacy_russian_tokenizer](https://github.com/aatimofeev/spacy_russian_tokenizer#usage) или [Koziev/rutokenizer](https://github.com/Koziev/rutokenizer#примеры) - они могут улучшить точность поиска на ваших данных"
   ]
  },
  {
   "cell_type": "code",
   "execution_count": 12,
   "metadata": {},
   "outputs": [],
   "source": [
    "import string\n",
    "\n",
    "\n",
    "def tokenize(s: str) -> list[str]:\n",
    "    \"\"\"Очень простая функция разбития предложения на слова\"\"\"\n",
    "    return s.lower().translate(str.maketrans(\"\", \"\", string.punctuation)).split(\" \")"
   ]
  },
  {
   "cell_type": "code",
   "execution_count": 13,
   "metadata": {},
   "outputs": [],
   "source": [
    "bm25_retriever = BM25Retriever.from_documents(\n",
    "    documents=documents,\n",
    "    preprocess_func=tokenize,\n",
    "    k=5,\n",
    ")"
   ]
  },
  {
   "cell_type": "code",
   "execution_count": 14,
   "metadata": {},
   "outputs": [
    {
     "name": "stderr",
     "output_type": "stream",
     "text": [
      "Map: 100%|██████████| 5036/5036 [06:34<00:00, 12.75 examples/s]\n"
     ]
    },
    {
     "data": {
      "text/plain": [
       "Dataset({\n",
       "    features: ['id', 'title', 'context', 'question', 'answers', 'embedding_retrieved', 'bm25_retrieved'],\n",
       "    num_rows: 5036\n",
       "})"
      ]
     },
     "execution_count": 14,
     "metadata": {},
     "output_type": "execute_result"
    }
   ],
   "source": [
    "validation_ds = validation_ds.map(\n",
    "    lambda x: {\n",
    "        \"bm25_retrieved\": [\n",
    "            passage.page_content\n",
    "            for passage in bm25_retriever.get_relevant_documents(x[\"question\"])\n",
    "        ]\n",
    "    }\n",
    ")\n",
    "validation_ds"
   ]
  },
  {
   "cell_type": "code",
   "execution_count": 15,
   "metadata": {},
   "outputs": [
    {
     "name": "stderr",
     "output_type": "stream",
     "text": [
      "Map: 100%|██████████| 5036/5036 [00:01<00:00, 3617.90 examples/s]\n"
     ]
    },
    {
     "data": {
      "text/plain": [
       "0.9197776012708498"
      ]
     },
     "execution_count": 15,
     "metadata": {},
     "output_type": "execute_result"
    }
   ],
   "source": [
    "acc_top(validation_ds, \"context\", \"bm25_retrieved\")"
   ]
  },
  {
   "attachments": {},
   "cell_type": "markdown",
   "metadata": {},
   "source": [
    "### Ансамбль"
   ]
  },
  {
   "attachments": {},
   "cell_type": "markdown",
   "metadata": {},
   "source": [
    "А теперь попробуем увеличить точность поиска, объединив работу двух предыдущих ретривалов алгоритмом [Reciprocal Rank Fusion](https://plg.uwaterloo.ca/~gvcormac/cormacksigir09-rrf.pdf). Для него есть удобная обёртка `langchain.retrievers.EnsembleRetriever`"
   ]
  },
  {
   "cell_type": "code",
   "execution_count": 16,
   "metadata": {},
   "outputs": [],
   "source": [
    "embedding_retriever = faiss_db.as_retriever(search_kwargs={\"k\": 2})\n",
    "bm25_retriever = BM25Retriever.from_documents(\n",
    "    documents=documents,\n",
    "    preprocess_func=tokenize,\n",
    "    k=3,\n",
    ")"
   ]
  },
  {
   "cell_type": "code",
   "execution_count": 17,
   "metadata": {},
   "outputs": [],
   "source": [
    "ensemble_retriever = EnsembleRetriever(\n",
    "    retrievers=[embedding_retriever, bm25_retriever],\n",
    "    weights=[0.4, 0.6],\n",
    ")"
   ]
  },
  {
   "cell_type": "code",
   "execution_count": 18,
   "metadata": {},
   "outputs": [
    {
     "name": "stderr",
     "output_type": "stream",
     "text": [
      "Map: 100%|██████████| 5036/5036 [20:28<00:00,  4.10 examples/s]\n"
     ]
    },
    {
     "data": {
      "text/plain": [
       "Dataset({\n",
       "    features: ['id', 'title', 'context', 'question', 'answers', 'embedding_retrieved', 'bm25_retrieved', 'retrieved'],\n",
       "    num_rows: 5036\n",
       "})"
      ]
     },
     "execution_count": 18,
     "metadata": {},
     "output_type": "execute_result"
    }
   ],
   "source": [
    "validation_ds = validation_ds.map(\n",
    "    lambda x: {\n",
    "        \"retrieved\": [\n",
    "            passage.page_content\n",
    "            for passage in ensemble_retriever.get_relevant_documents(x[\"question\"])\n",
    "        ]\n",
    "    }\n",
    ")\n",
    "validation_ds"
   ]
  },
  {
   "cell_type": "code",
   "execution_count": 19,
   "metadata": {},
   "outputs": [
    {
     "name": "stderr",
     "output_type": "stream",
     "text": [
      "Map: 100%|██████████| 5036/5036 [00:01<00:00, 3121.68 examples/s]\n"
     ]
    },
    {
     "data": {
      "text/plain": [
       "0.9690230341540905"
      ]
     },
     "execution_count": 19,
     "metadata": {},
     "output_type": "execute_result"
    }
   ],
   "source": [
    "acc_top(validation_ds, \"context\", \"retrieved\")"
   ]
  },
  {
   "attachments": {},
   "cell_type": "markdown",
   "metadata": {},
   "source": [
    "## E2E решение"
   ]
  },
  {
   "attachments": {},
   "cell_type": "markdown",
   "metadata": {},
   "source": [
    "На улучшенном решении уже можно строить вопросно-ответную систему с достаточно хорошей точностью ответов. Ограничимся простой цепочкой `langchain.chains.RetrievalQA`"
   ]
  },
  {
   "cell_type": "code",
   "execution_count": 20,
   "metadata": {},
   "outputs": [],
   "source": [
    "from langchain.chains import RetrievalQA\n",
    "from langchain.llms.gigachat import GigaChat"
   ]
  },
  {
   "cell_type": "code",
   "execution_count": 21,
   "metadata": {},
   "outputs": [],
   "source": [
    "llm = GigaChat(credentials=...)"
   ]
  },
  {
   "cell_type": "code",
   "execution_count": 22,
   "metadata": {},
   "outputs": [],
   "source": [
    "qa = RetrievalQA.from_chain_type(\n",
    "    llm=llm,\n",
    "    chain_type=\"stuff\",\n",
    "    retriever=ensemble_retriever,\n",
    "    return_source_documents=True,\n",
    ")"
   ]
  },
  {
   "cell_type": "code",
   "execution_count": 23,
   "metadata": {},
   "outputs": [
    {
     "data": {
      "text/plain": [
       "{'query': 'Что такое вода?',\n",
       " 'result': 'Вода — это бинарное неорганическое соединение, состоящее из двух атомов водорода и одного атома кислорода, соединенных ковалентной связью. Она является прозрачной жидкостью без цвета, запаха и вкуса при нормальных условиях. Вода может существовать в различных состояниях, включая жидкое, твердое и газообразное. Она играет важную роль в жизни на Земле и является основой для существования всех живых организмов.',\n",
       " 'source_documents': [Document(page_content='На самом деле из-за низкого давления вода не может существовать в жидком состоянии на большей части (около 70 %) поверхности Марса. Вода в состоянии льда была обнаружена в марсианском грунте космическим аппаратом НАСА Феникс . В то же время собранные марсоходами Спирит и Opportunity геологические данные позволяют предположить, что в далёком прошлом вода покрывала значительную часть поверхности Марса. Наблюдения в течение последнего десятилетия позволили обнаружить в некоторых местах на поверхности Марса слабую гейзерную активность. По наблюдениям с космического аппарата Mars Global Surveyor , некоторые части южной полярной шапки Марса постепенно отступают.'),\n",
       "  Document(page_content='Оптические свойства воды оцениваются по её прозрачности, которая в свою очередь зависит от длины волны излучения, проходящего через воду. Вследствие поглощения оранжевых и красных компонентов света вода приобретает голубоватую окраску. Вода прозрачна только для видимого света и сильно поглощает инфракрасное излучение, поэтому на инфракрасных фотографиях водная поверхность всегда получается чёрной. Ультрафиолетовые лучи легко проходят через воду, поэтому растительные организмы способны развиваться в толще воды и на дне водоёмов, инфракрасные лучи проникают только в поверхностный слой. Вода отражает 5 % солнечных лучей, в то время как снег — около 85 %. Под лёд океана проникает только 2 % солнечного света.'),\n",
       "  Document(page_content='Концентрация инертных газов, аргона, криптона и ксенона, превышает их количество на Солнце (см. таблицу), а концентрация неона явно меньше. Присутствует незначительное количество простых углеводородов: этана, ацетилена и диацетилена, — которые формируются под воздействием солнечной ультрафиолетовой радиации и заряженных частиц, прибывающих из магнитосферы Юпитера. Диоксид углерода, моноксид углерода и вода в верхней части атмосферы, как полагают, своим присутствием обязаны столкновениям с атмосферой Юпитера комет, таких, например, как комета Шумейкеров-Леви 9. Вода не может прибывать из тропосферы, потому что тропопауза, действующая как холодная ловушка, эффективно препятствует поднятию воды до уровня стратосферы.'),\n",
       "  Document(page_content='Вода́ (оксид водорода) — бинарное неорганическое соединение с химической формулой Н2O. Молекула воды состоит из двух атомов водорода и одного — кислорода, которые соединены между собой ковалентной связью. При нормальных условиях представляет собой прозрачную жидкость, не имеющую цвета (при малой толщине слоя), запаха и вкуса. В твёрдом состоянии называется льдом (кристаллы льда могут образовывать снег или иней), а в газообразном — водяным паром. Вода также может существовать в виде жидких кристаллов (на гидрофильных поверхностях). Составляет приблизительно около 0,05 % массы Земли.'),\n",
       "  Document(page_content='друг другу; друг (о, в) друге; один (у, за, на, из, из-под, для) другого; друг (у, за, перед) дружкой; друг (у, за, на, из, из-под, для) друга; друг (с, за, над, под, перед) другом; друг (о, в) друге; один (у, за, на, из, для) другого; один (в, за, на) один; один к одному (другому); один (в, за, на) один; друг (с, за, под, перед) дружкой; друг (у, из, из-под) дружки; друг на дружке; раз за (на) раз[ом]; от раза к разу; раз к разу; от случая к случаю; каждый (у, за, на, из, для) каждого; каждый за (над, под, перед) каждым. каждый в каждом; тот (у, в, за, на, из, из-под, для) [э]того; от того к [э]тому; в конце концов; от начала к началу; от первого ко второму; от противного к противному;')]}"
      ]
     },
     "execution_count": 23,
     "metadata": {},
     "output_type": "execute_result"
    }
   ],
   "source": [
    "qa.invoke({\"query\": \"Что такое вода?\"})"
   ]
  },
  {
   "cell_type": "code",
   "execution_count": null,
   "metadata": {},
   "outputs": [],
   "source": []
  }
 ],
 "metadata": {
  "kernelspec": {
   "display_name": "Python 3",
   "language": "python",
   "name": "python3"
  },
  "language_info": {
   "codemirror_mode": {
    "name": "ipython",
    "version": 3
   },
   "file_extension": ".py",
   "mimetype": "text/x-python",
   "name": "python",
   "nbconvert_exporter": "python",
   "pygments_lexer": "ipython3",
   "version": "3.10.13"
  },
  "orig_nbformat": 4
 },
 "nbformat": 4,
 "nbformat_minor": 2
}<|MERGE_RESOLUTION|>--- conflicted
+++ resolved
@@ -16,11 +16,7 @@
    "outputs": [],
    "source": [
     "import datasets\n",
-<<<<<<< HEAD
-    "from langchain.docstore.document import Document\n",
-=======
     "from langchain_core.documents import Document\n",
->>>>>>> ad272aa4
     "from langchain.embeddings import HuggingFaceEmbeddings\n",
     "from langchain.retrievers import BM25Retriever, EnsembleRetriever\n",
     "from langchain.vectorstores.faiss import FAISS"
