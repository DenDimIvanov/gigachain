{
 "cells": [
  {
   "cell_type": "markdown",
   "metadata": {},
   "source": [
    "# NucliaDB\n",
    "\n",
    "You can use a local NucliaDB instance or use [Nuclia Cloud](https://nuclia.cloud).\n",
    "\n",
    "When using a local instance, you need a Nuclia Understanding API key, so your texts are properly vectorized and indexed. You can get a key by creating a free account at [https://nuclia.cloud](https://nuclia.cloud), and then [create a NUA key](https://docs.nuclia.dev/docs/docs/using/understanding/intro)."
   ]
  },
  {
   "cell_type": "code",
   "execution_count": null,
   "metadata": {},
   "outputs": [],
   "source": [
<<<<<<< HEAD
    "#!pip install gigachain nuclia"
=======
    "%pip install --upgrade --quiet  langchain nuclia"
>>>>>>> 611f18c9
   ]
  },
  {
   "cell_type": "markdown",
   "metadata": {},
   "source": [
    "## Usage with nuclia.cloud"
   ]
  },
  {
   "cell_type": "code",
   "execution_count": null,
   "metadata": {},
   "outputs": [],
   "source": [
    "from langchain_community.vectorstores.nucliadb import NucliaDB\n",
    "\n",
    "API_KEY = \"YOUR_API_KEY\"\n",
    "\n",
    "ndb = NucliaDB(knowledge_box=\"YOUR_KB_ID\", local=False, api_key=API_KEY)"
   ]
  },
  {
   "cell_type": "markdown",
   "metadata": {},
   "source": [
    "## Usage with a local instance\n",
    "\n",
    "Note: By default `backend` is set to `http://localhost:8080`."
   ]
  },
  {
   "cell_type": "code",
   "execution_count": null,
   "metadata": {},
   "outputs": [],
   "source": [
    "from langchain_community.vectorstores.nucliadb import NucliaDB\n",
    "\n",
    "ndb = NucliaDB(knowledge_box=\"YOUR_KB_ID\", local=True, backend=\"http://my-local-server\")"
   ]
  },
  {
   "cell_type": "markdown",
   "metadata": {},
   "source": [
    "## Add and delete texts to your Knowledge Box"
   ]
  },
  {
   "cell_type": "code",
   "execution_count": null,
   "metadata": {},
   "outputs": [],
   "source": [
    "ids = ndb.add_texts([\"This is a new test\", \"This is a second test\"])"
   ]
  },
  {
   "cell_type": "code",
   "execution_count": null,
   "metadata": {},
   "outputs": [],
   "source": [
    "ndb.delete(ids=ids)"
   ]
  },
  {
   "cell_type": "markdown",
   "metadata": {},
   "source": [
    "## Search in your Knowledge Box"
   ]
  },
  {
   "cell_type": "code",
   "execution_count": null,
   "metadata": {},
   "outputs": [],
   "source": [
    "results = ndb.similarity_search(\"Who was inspired by Ada Lovelace?\")\n",
    "print(results[0].page_content)"
   ]
  }
 ],
 "metadata": {
  "kernelspec": {
   "display_name": "Python 3 (ipykernel)",
   "language": "python",
   "name": "python3"
  },
  "language_info": {
   "codemirror_mode": {
    "name": "ipython",
    "version": 3
   },
   "file_extension": ".py",
   "mimetype": "text/x-python",
   "name": "python",
   "nbconvert_exporter": "python",
   "pygments_lexer": "ipython3",
   "version": "3.10.12"
  }
 },
 "nbformat": 4,
 "nbformat_minor": 4
}<|MERGE_RESOLUTION|>--- conflicted
+++ resolved
@@ -17,11 +17,7 @@
    "metadata": {},
    "outputs": [],
    "source": [
-<<<<<<< HEAD
-    "#!pip install gigachain nuclia"
-=======
-    "%pip install --upgrade --quiet  langchain nuclia"
->>>>>>> 611f18c9
+    "%pip install --upgrade --quiet  gigachain nuclia"
    ]
   },
   {
